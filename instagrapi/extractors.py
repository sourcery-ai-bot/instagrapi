--- conflicted
+++ resolved
@@ -232,11 +232,7 @@
 
 
 def extract_hashtag_gql(data):
-<<<<<<< HEAD
-    # data['pk'] = data['id']
-=======
     data['media_count'] = data.get('edge_hashtag_to_media', {}).get('count')
->>>>>>> 1aa2a298
     return Hashtag(**data)
 
 
